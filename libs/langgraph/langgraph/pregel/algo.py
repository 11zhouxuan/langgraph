--- conflicted
+++ resolved
@@ -42,7 +42,6 @@
     RESERVED,
     TAG_HIDDEN,
     TASKS,
-    THREAD_ID_SEPARATOR,
     Send,
 )
 from langgraph.errors import EmptyChannelError, InvalidUpdateError
@@ -365,17 +364,6 @@
                         "langgraph_triggers": triggers,
                         "langgraph_task_idx": len(tasks),
                     }
-<<<<<<< HEAD
-                    task_id = str(uuid5(UUID(checkpoint["id"]), json.dumps(metadata)))
-                    if parent_thread_id := config.get("configurable", {}).get(
-                        "thread_id"
-                    ):
-                        thread_id: Optional[
-                            str
-                        ] = f"{parent_thread_id}{THREAD_ID_SEPARATOR}{name}"
-                    else:
-                        thread_id = None
-=======
                     checkpoint_ns = (
                         f"{parent_ns}{CHECKPOINT_NAMESPACE_SEPARATOR}{name}"
                         if parent_ns
@@ -388,7 +376,6 @@
                         )
                     )
 
->>>>>>> 4e643baa
                     writes = deque()
                     tasks.append(
                         PregelExecutableTask(
