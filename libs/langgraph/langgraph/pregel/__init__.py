from __future__ import annotations

import asyncio
import concurrent.futures
import time
from collections import deque
from functools import partial
from inspect import signature
from typing import (
    Any,
    AsyncIterator,
    Awaitable,
    Callable,
    Dict,
    Iterator,
    Mapping,
    Optional,
    Sequence,
    Type,
    Union,
    cast,
    get_type_hints,
    overload,
)
from uuid import UUID, uuid5

from langchain_core.globals import get_debug
from langchain_core.load.dump import dumpd
from langchain_core.pydantic_v1 import BaseModel, Field, root_validator
from langchain_core.runnables import (
    Runnable,
    RunnableSequence,
    RunnableSerializable,
)
from langchain_core.runnables.base import Input, Output, coerce_to_runnable
from langchain_core.runnables.config import (
    RunnableConfig,
    ensure_config,
    get_async_callback_manager_for_config,
    get_callback_manager_for_config,
    patch_config,
)
from langchain_core.runnables.utils import (
    ConfigurableFieldSpec,
    create_model,
    get_unique_config_specs,
)
from langchain_core.tracers._streaming import _StreamingCallbackHandler
from typing_extensions import Self

from langgraph.channels.base import (
    BaseChannel,
)
from langgraph.channels.context import Context
from langgraph.checkpoint.base import (
    BaseCheckpointSaver,
    copy_checkpoint,
    create_checkpoint,
    empty_checkpoint,
)
from langgraph.constants import (
    CHECKPOINT_NAMESPACE_SEPARATOR,
    CONFIG_KEY_CHECKPOINTER,
    CONFIG_KEY_READ,
    CONFIG_KEY_RESUMING,
    CONFIG_KEY_SEND,
    ERROR,
    INTERRUPT,
<<<<<<< HEAD
    SEND_CHECKPOINT_NAMESPACE_SEPARATOR,
    Interrupt,
=======
>>>>>>> a261e1a4
)
from langgraph.errors import GraphInterrupt, GraphRecursionError, InvalidUpdateError
from langgraph.managed.base import ManagedValueSpec
from langgraph.pregel.algo import apply_writes, local_read, prepare_next_tasks
from langgraph.pregel.debug import (
    print_step_checkpoint,
    print_step_tasks,
    print_step_writes,
    tasks_w_writes,
)
from langgraph.pregel.io import read_channels
from langgraph.pregel.loop import AsyncPregelLoop, SyncPregelLoop
from langgraph.pregel.manager import AsyncChannelsManager, ChannelsManager
from langgraph.pregel.read import PregelNode
from langgraph.pregel.retry import RetryPolicy, arun_with_retry, run_with_retry
from langgraph.pregel.types import (
    All,
    PregelExecutableTask,
    StateSnapshot,
    StreamMode,
)
from langgraph.pregel.utils import get_new_channel_versions
from langgraph.pregel.validate import validate_graph, validate_keys
from langgraph.pregel.write import ChannelWrite, ChannelWriteEntry
from langgraph.store.base import BaseStore

WriteValue = Union[
    Runnable[Input, Output],
    Callable[[Input], Output],
    Callable[[Input], Awaitable[Output]],
    Any,
]


class Channel:
    @overload
    @classmethod
    def subscribe_to(
        cls,
        channels: str,
        *,
        key: Optional[str] = None,
        tags: Optional[list[str]] = None,
    ) -> PregelNode:
        ...

    @overload
    @classmethod
    def subscribe_to(
        cls,
        channels: Sequence[str],
        *,
        key: None = None,
        tags: Optional[list[str]] = None,
    ) -> PregelNode:
        ...

    @classmethod
    def subscribe_to(
        cls,
        channels: Union[str, Sequence[str]],
        *,
        key: Optional[str] = None,
        tags: Optional[list[str]] = None,
    ) -> PregelNode:
        """Runs process.invoke() each time channels are updated,
        with a dict of the channel values as input."""
        if not isinstance(channels, str) and key is not None:
            raise ValueError(
                "Can't specify a key when subscribing to multiple channels"
            )
        return PregelNode(
            channels=cast(
                Union[Mapping[None, str], Mapping[str, str]],
                (
                    {key: channels}
                    if isinstance(channels, str) and key is not None
                    else (
                        [channels]
                        if isinstance(channels, str)
                        else {chan: chan for chan in channels}
                    )
                ),
            ),
            triggers=[channels] if isinstance(channels, str) else channels,
            tags=tags,
        )

    @classmethod
    def write_to(
        cls,
        *channels: str,
        **kwargs: WriteValue,
    ) -> ChannelWrite:
        """Writes to channels the result of the lambda, or None to skip writing."""
        return ChannelWrite(
            [ChannelWriteEntry(c) for c in channels]
            + [
                (
                    ChannelWriteEntry(k, skip_none=True, mapper=coerce_to_runnable(v))
                    if isinstance(v, Runnable) or callable(v)
                    else ChannelWriteEntry(k, value=v)
                )
                for k, v in kwargs.items()
            ]
        )


def _get_subgraph(graph: Pregel, checkpoint_ns: str) -> Pregel:
    if checkpoint_ns == "":
        return graph

    path = checkpoint_ns.split(CHECKPOINT_NAMESPACE_SEPARATOR)
    nodes = graph.nodes
    for subgraph_node_name in path:
        # if we have this separator it means we have a node that was triggered by Send
        if SEND_CHECKPOINT_NAMESPACE_SEPARATOR in subgraph_node_name:
            name_parts = subgraph_node_name.split(SEND_CHECKPOINT_NAMESPACE_SEPARATOR)
            if len(name_parts) != 2:
                raise ValueError(f"Malformed node name '{subgraph_node_name}'")

            subgraph_node_name = name_parts[0]
        if subgraph_node_name not in nodes:
            raise ValueError(f"Couldn't find node '{subgraph_node_name}'.")

        subgraph_node = nodes[subgraph_node_name]
        if isinstance(subgraph_node.bound, Pregel):
            nodes = subgraph_node.bound.nodes
        elif isinstance(subgraph_node.bound, RunnableSequence):
            for runnable in subgraph_node.bound.steps:
                if isinstance(runnable, Pregel):
                    nodes = runnable.nodes
                    break
        else:
            continue
    return subgraph_node.bound


def _assemble_state_snapshot_hierarchy(
    root_checkpoint_ns: str,
    checkpoint_ns_to_state_snapshots: dict[str, StateSnapshot],
) -> StateSnapshot:
    checkpoint_ns_list_to_visit = sorted(
        checkpoint_ns_to_state_snapshots.keys(),
        key=lambda x: len(x.split(CHECKPOINT_NAMESPACE_SEPARATOR)),
    )
    while checkpoint_ns_list_to_visit:
        checkpoint_ns = checkpoint_ns_list_to_visit.pop()
        state_snapshot = checkpoint_ns_to_state_snapshots[checkpoint_ns]
        *path, subgraph_node = checkpoint_ns.split(CHECKPOINT_NAMESPACE_SEPARATOR)
        parent_checkpoint_ns = CHECKPOINT_NAMESPACE_SEPARATOR.join(path)
        if subgraph_node and (
            parent_state_snapshot := checkpoint_ns_to_state_snapshots.get(
                parent_checkpoint_ns
            )
        ):
            parent_subgraph_snapshots = {
                **(parent_state_snapshot.subgraph_state_snapshots or {}),
                subgraph_node: state_snapshot,
            }
            checkpoint_ns_to_state_snapshots[
                parent_checkpoint_ns
            ] = checkpoint_ns_to_state_snapshots[parent_checkpoint_ns]._replace(
                subgraph_state_snapshots=parent_subgraph_snapshots
            )

    state_snapshot = checkpoint_ns_to_state_snapshots.pop(root_checkpoint_ns, None)
    if state_snapshot is None:
        raise ValueError(f"Missing checkpoint for checkpoint NS '{root_checkpoint_ns}'")
    return state_snapshot


def _has_nested_interrupts(
    graph: Pregel,
) -> bool:
    for child in graph.subgraphs:
        if child.interrupt_after_nodes or child.interrupt_before_nodes:
            return True
    else:
        return False


class Pregel(
    RunnableSerializable[Union[dict[str, Any], Any], Union[dict[str, Any], Any]]
):
    nodes: Mapping[str, PregelNode]

    channels: Mapping[str, Union[BaseChannel, ManagedValueSpec]] = Field(
        default_factory=dict
    )

    auto_validate: bool = True

    stream_mode: StreamMode = "values"
    """Mode to stream output, defaults to 'values'."""

    output_channels: Union[str, Sequence[str]]

    stream_channels: Optional[Union[str, Sequence[str]]] = None
    """Channels to stream, defaults to all channels not in reserved channels"""

    interrupt_after_nodes: Union[All, Sequence[str]] = Field(default_factory=list)

    interrupt_before_nodes: Union[All, Sequence[str]] = Field(default_factory=list)

    input_channels: Union[str, Sequence[str]]

    step_timeout: Optional[float] = None
    """Maximum time to wait for a step to complete, in seconds. Defaults to None."""

    debug: bool = Field(default_factory=get_debug)
    """Whether to print debug information during execution. Defaults to False."""

    checkpointer: Optional[BaseCheckpointSaver] = None
    """Checkpointer used to save and load graph state. Defaults to None."""

    store: Optional[BaseStore] = None
    """Memory store to use for SharedValues. Defaults to None."""

    retry_policy: Optional[RetryPolicy] = None
    """Retry policy to use when running tasks. Set to None to disable."""

    config_type: Optional[Type[Any]] = None

    name: str = "LangGraph"

    class Config:
        arbitrary_types_allowed = True

    @classmethod
    def is_lc_serializable(cls) -> bool:
        """Return whether the graph can be serialized by Langchain."""
        return True

    @root_validator(skip_on_failure=True)
    def validate_on_init(cls, values: dict[str, Any]) -> dict[str, Any]:
        if not values["auto_validate"]:
            return values
        validate_graph(
            values["nodes"],
            values["channels"],
            values["input_channels"],
            values["output_channels"],
            values["stream_channels"],
            values["interrupt_after_nodes"],
            values["interrupt_before_nodes"],
        )
        if values["interrupt_after_nodes"] or values["interrupt_before_nodes"]:
            if not values["checkpointer"]:
                raise ValueError("Interrupts require a checkpointer")
        return values

    def validate(self) -> Self:
        validate_graph(
            self.nodes,
            self.channels,
            self.input_channels,
            self.output_channels,
            self.stream_channels,
            self.interrupt_after_nodes,
            self.interrupt_before_nodes,
        )
        return self

    @property
    def config_specs(self) -> list[ConfigurableFieldSpec]:
        return [
            spec
            for spec in get_unique_config_specs(
                [spec for node in self.nodes.values() for spec in node.config_specs]
                + (
                    self.checkpointer.config_specs
                    if self.checkpointer is not None
                    else []
                )
                + (
                    [
                        ConfigurableFieldSpec(id=name, annotation=typ)
                        for name, typ in get_type_hints(self.config_type).items()
                    ]
                    if self.config_type is not None
                    else []
                )
            )
            # these are provided by the Pregel class
            if spec.id
            not in [
                CONFIG_KEY_READ,
                CONFIG_KEY_SEND,
                CONFIG_KEY_CHECKPOINTER,
                CONFIG_KEY_RESUMING,
            ]
        ]

    @property
    def InputType(self) -> Any:
        if isinstance(self.input_channels, str):
            return self.channels[self.input_channels].UpdateType

    def get_input_schema(
        self, config: Optional[RunnableConfig] = None
    ) -> Type[BaseModel]:
        if isinstance(self.input_channels, str):
            return super().get_input_schema(config)
        else:
            return create_model(  # type: ignore[call-overload]
                self.get_name("Input"),
                **{
                    k: (self.channels[k].UpdateType, None)
                    for k in self.input_channels or self.channels.keys()
                },
            )

    @property
    def OutputType(self) -> Any:
        if isinstance(self.output_channels, str):
            return self.channels[self.output_channels].ValueType

    def get_output_schema(
        self, config: Optional[RunnableConfig] = None
    ) -> Type[BaseModel]:
        if isinstance(self.output_channels, str):
            return super().get_output_schema(config)
        else:
            return create_model(  # type: ignore[call-overload]
                self.get_name("Output"),
                **{k: (self.channels[k].ValueType, None) for k in self.output_channels},
            )

    @property
    def stream_channels_list(self) -> Sequence[str]:
        stream_channels = self.stream_channels_asis
        return (
            [stream_channels] if isinstance(stream_channels, str) else stream_channels
        )

    @property
    def stream_channels_asis(self) -> Union[str, Sequence[str]]:
        return self.stream_channels or [
            k
            for k in self.channels
            if isinstance(self.channels[k], BaseChannel)
            and not isinstance(self.channels[k], Context)
        ]

    @property
    def subgraphs(self) -> Iterator[Pregel]:
        for node in self.nodes.values():
            if isinstance(node.bound, Pregel):
                yield node.bound
                yield from node.bound.subgraphs
            elif isinstance(node.bound, RunnableSequence):
                for runnable in node.bound.steps:
                    if isinstance(runnable, Pregel):
                        yield runnable
                        yield from runnable.subgraphs

    def get_state(self, config: RunnableConfig) -> StateSnapshot:
        """Get the current state of the graph."""
        if not self.checkpointer:
            raise ValueError("No checkpointer set")

        saved = self.checkpointer.get_tuple(config)
        checkpoint_config = saved.config if saved else config
        checkpoint_ns = checkpoint_config["configurable"].get("checkpoint_ns", "")
        checkpoint_id = checkpoint_config["configurable"].get("checkpoint_id")
        checkpoint_ns_to_checkpoint_id: dict[str, str] = {}
        checkpoint_ns_to_state_snapshots: dict[str, StateSnapshot] = {}
        checkpoint_ns_to_graph: dict[str, Pregel] = {}
        for saved in self.checkpointer.list(config):
            saved_checkpoint_ns = saved.config["configurable"]["checkpoint_ns"]
            saved_checkpoint_id = saved.config["configurable"]["checkpoint_id"]
            if checkpoint_id != saved_checkpoint_id:
                continue

            existing_checkpoint_id = checkpoint_ns_to_checkpoint_id.get(
                saved_checkpoint_ns
            )
            # keep only most recent checkpoint_id
            if (
                existing_checkpoint_id is None
                or saved_checkpoint_id > existing_checkpoint_id
            ):
                if saved_checkpoint_ns not in checkpoint_ns_to_graph:
                    checkpoint_ns_to_graph[saved_checkpoint_ns] = _get_subgraph(
                        self, saved_checkpoint_ns
                    )

                graph = checkpoint_ns_to_graph[saved_checkpoint_ns]
                with ChannelsManager(
                    graph.channels, saved.checkpoint, saved.config, skip_context=True
                ) as (
                    channels,
                    managed,
                ):
                    next_tasks = prepare_next_tasks(
                        saved.checkpoint,
                        graph.nodes,
                        channels,
                        managed,
                        saved.config,
                        saved.metadata.get("step", -1) + 1,
                        for_execution=False,
                    )
                    state_snapshot = StateSnapshot(
                        read_channels(channels, graph.stream_channels_asis),
                        tuple(t.name for t in next_tasks),
                        saved.config,
                        saved.metadata,
                        saved.checkpoint["ts"],
                        saved.parent_config,
                        tasks_w_writes(next_tasks, saved.pending_writes),
                    )

                checkpoint_ns_to_state_snapshots[saved_checkpoint_ns] = state_snapshot
                checkpoint_ns_to_checkpoint_id[
                    saved_checkpoint_ns
                ] = saved_checkpoint_id

        if not checkpoint_ns_to_state_snapshots:
            return StateSnapshot(
<<<<<<< HEAD
                values={},
                next=(),
                config=config,
                metadata=None,
                created_at=None,
                tasks=(),
=======
                read_channels(channels, self.stream_channels_asis),
                tuple(t.name for t in next_tasks),
                saved.config if saved else config,
                saved.metadata if saved else None,
                saved.checkpoint["ts"] if saved else None,
                saved.parent_config if saved else None,
                tasks_w_writes(next_tasks, saved.pending_writes if saved else None),
>>>>>>> a261e1a4
            )

        state_snapshot = _assemble_state_snapshot_hierarchy(
            checkpoint_ns, checkpoint_ns_to_state_snapshots
        )
        return state_snapshot

    async def aget_state(self, config: RunnableConfig) -> StateSnapshot:
        """Get the current state of the graph."""
        if not self.checkpointer:
            raise ValueError("No checkpointer set")

        saved = await self.checkpointer.aget_tuple(config)
        checkpoint_config = saved.config if saved else config
        checkpoint_ns = checkpoint_config["configurable"].get("checkpoint_ns", "")
        checkpoint_id = checkpoint_config["configurable"].get("checkpoint_id")
        checkpoint_ns_to_checkpoint_id: dict[str, str] = {}
        checkpoint_ns_to_state_snapshots: dict[str, StateSnapshot] = {}
        checkpoint_ns_to_graph: dict[str, Pregel] = {}
        async for saved in self.checkpointer.alist(config):
            saved_checkpoint_ns = saved.config["configurable"]["checkpoint_ns"]
            saved_checkpoint_id = saved.config["configurable"]["checkpoint_id"]
            if checkpoint_id != saved_checkpoint_id:
                continue

            existing_checkpoint_id = checkpoint_ns_to_checkpoint_id.get(
                saved_checkpoint_ns
            )

            # keep only most recent checkpoint_id
            if (
                existing_checkpoint_id is None
                or saved_checkpoint_id > existing_checkpoint_id
            ):
                if saved_checkpoint_ns not in checkpoint_ns_to_graph:
                    checkpoint_ns_to_graph[saved_checkpoint_ns] = _get_subgraph(
                        self, saved_checkpoint_ns
                    )

                graph = checkpoint_ns_to_graph[saved_checkpoint_ns]
                async with AsyncChannelsManager(
                    graph.channels, saved.checkpoint, saved.config, skip_context=True
                ) as (channels, managed):
                    next_tasks = prepare_next_tasks(
                        saved.checkpoint,
                        graph.nodes,
                        channels,
                        managed,
                        saved.config,
                        saved.metadata.get("step", -1) + 1,
                        for_execution=False,
                    )
                    state_snapshot = StateSnapshot(
                        read_channels(channels, graph.stream_channels_asis),
                        tuple(t.name for t in next_tasks),
                        saved.config,
                        saved.metadata,
                        saved.checkpoint["ts"],
                        saved.parent_config,
                        tasks_w_writes(next_tasks, saved.pending_writes),
                    )

                checkpoint_ns_to_state_snapshots[saved_checkpoint_ns] = state_snapshot
                checkpoint_ns_to_checkpoint_id[
                    saved_checkpoint_ns
                ] = saved_checkpoint_id

        if not checkpoint_ns_to_state_snapshots:
            return StateSnapshot(
<<<<<<< HEAD
                values={},
                next=(),
                config=config,
                metadata=None,
                created_at=None,
                tasks=(),
=======
                read_channels(channels, self.stream_channels_asis),
                tuple(t.name for t in next_tasks),
                saved.config if saved else config,
                saved.metadata if saved else None,
                saved.checkpoint["ts"] if saved else None,
                saved.parent_config if saved else None,
                tasks_w_writes(next_tasks, saved.pending_writes if saved else None),
>>>>>>> a261e1a4
            )

        state_snapshot = _assemble_state_snapshot_hierarchy(
            checkpoint_ns, checkpoint_ns_to_state_snapshots
        )
        return state_snapshot

    def get_state_history(
        self,
        config: RunnableConfig,
        *,
        filter: Optional[Dict[str, Any]] = None,
        before: Optional[RunnableConfig] = None,
        limit: Optional[int] = None,
    ) -> Iterator[StateSnapshot]:
        """Get the history of the state of the graph."""
        if not self.checkpointer:
            raise ValueError("No checkpointer set")
        if (
            filter is not None
            and signature(self.checkpointer.list).parameters.get("filter") is None
        ):
            raise ValueError("Checkpointer does not support filtering")

        checkpoint_ns = config["configurable"].get("checkpoint_ns", "")
        for checkpoint_tuple in self.checkpointer.list(
            config, before=before, limit=limit, filter=filter
        ):
            if (
                checkpoint_tuple.config["configurable"]["checkpoint_ns"]
                != checkpoint_ns
            ):
                # only list root checkpoints here
                continue

            state_snapshot = self.get_state(checkpoint_tuple.config)
            yield state_snapshot

    async def aget_state_history(
        self,
        config: RunnableConfig,
        *,
        filter: Optional[Dict[str, Any]] = None,
        before: Optional[RunnableConfig] = None,
        limit: Optional[int] = None,
    ) -> AsyncIterator[StateSnapshot]:
        """Get the history of the state of the graph."""
        if not self.checkpointer:
            raise ValueError("No checkpointer set")
        if (
            filter is not None
            and signature(self.checkpointer.list).parameters.get("filter") is None
        ):
            raise ValueError("Checkpointer does not support filtering")

        checkpoint_ns = config["configurable"].get("checkpoint_ns", "")
        async for checkpoint_tuple in self.checkpointer.alist(
            config, before=before, limit=limit, filter=filter
        ):
            if (
                checkpoint_tuple.config["configurable"]["checkpoint_ns"]
                != checkpoint_ns
            ):
                # only list root checkpoints here
                continue

            state_snapshot = await self.aget_state(checkpoint_tuple.config)
            yield state_snapshot

    def update_state(
        self,
        config: RunnableConfig,
        values: Optional[Union[dict[str, Any], Any]],
        as_node: Optional[str] = None,
    ) -> RunnableConfig:
        """Update the state of the graph with the given values, as if they came from
        node `as_node`. If `as_node` is not provided, it will be set to the last node
        that updated the state, if not ambiguous.
        """
        if not self.checkpointer:
            raise ValueError("No checkpointer set")

        # get last checkpoint
        saved = self.checkpointer.get_tuple(config)
        checkpoint = copy_checkpoint(saved.checkpoint) if saved else empty_checkpoint()
        checkpoint_previous_versions = (
            saved.checkpoint["channel_versions"].copy() if saved else {}
        )
        step = saved.metadata.get("step", -1) if saved else -1
        # merge configurable fields with previous checkpoint config
        checkpoint_config = {
            **config,
            "configurable": {
                **config["configurable"],
                # TODO: add proper support for updating nested subgraph state
                "checkpoint_ns": "",
            },
        }
        if saved:
            checkpoint_config = {
                "configurable": {
                    **config.get("configurable", {}),
                    **saved.config["configurable"],
                }
            }
        # find last node that updated the state, if not provided
        if values is None and as_node is None:
            return self.checkpointer.put(
                checkpoint_config,
                create_checkpoint(checkpoint, None, step),
                {
                    "source": "update",
                    "step": step + 1,
                    "writes": {},
                },
                {},
            )
        elif as_node is None and not any(
            v for vv in checkpoint["versions_seen"].values() for v in vv.values()
        ):
            if (
                isinstance(self.input_channels, str)
                and self.input_channels in self.nodes
            ):
                as_node = self.input_channels
        elif as_node is None:
            last_seen_by_node = sorted(
                (v, n)
                for n, seen in checkpoint["versions_seen"].items()
                for v in seen.values()
            )
            # if two nodes updated the state at the same time, it's ambiguous
            if last_seen_by_node:
                if len(last_seen_by_node) == 1:
                    as_node = last_seen_by_node[0][1]
                elif last_seen_by_node[-1][0] != last_seen_by_node[-2][0]:
                    as_node = last_seen_by_node[-1][1]
        if as_node is None:
            raise InvalidUpdateError("Ambiguous update, specify as_node")
        if as_node not in self.nodes:
            raise InvalidUpdateError(f"Node {as_node} does not exist")
        # update channels
        with ChannelsManager(self.channels, checkpoint, config) as (
            channels,
            _,
        ):
            # create task to run all writers of the chosen node
            writers = self.nodes[as_node].get_writers()
            if not writers:
                raise InvalidUpdateError(f"Node {as_node} has no writers")
            task = PregelExecutableTask(
                as_node,
                values,
                RunnableSequence(*writers) if len(writers) > 1 else writers[0],
                deque(),
                None,
                [INTERRUPT],
                None,
                str(uuid5(UUID(checkpoint["id"]), INTERRUPT)),
            )
            # execute task
            task.proc.invoke(
                task.input,
                patch_config(
                    config,
                    run_name=self.name + "UpdateState",
                    configurable={
                        # deque.extend is thread-safe
                        CONFIG_KEY_SEND: task.writes.extend,
                        CONFIG_KEY_READ: partial(
                            local_read, checkpoint, channels, task, config
                        ),
                    },
                ),
            )
            # apply to checkpoint and save
            assert not apply_writes(
                checkpoint, channels, [task], self.checkpointer.get_next_version
            ), "Can't write to SharedValues from update_state"
            checkpoint = create_checkpoint(checkpoint, channels, step + 1)
            return self.checkpointer.put(
                checkpoint_config,
                checkpoint,
                {
                    "source": "update",
                    "step": step + 1,
                    "writes": {as_node: values},
                },
                get_new_channel_versions(
                    checkpoint_previous_versions, checkpoint["channel_versions"]
                ),
            )

    async def aupdate_state(
        self,
        config: RunnableConfig,
        values: dict[str, Any] | Any,
        as_node: Optional[str] = None,
    ) -> RunnableConfig:
        if not self.checkpointer:
            raise ValueError("No checkpointer set")

        # get last checkpoint
        saved = await self.checkpointer.aget_tuple(config)
        checkpoint = copy_checkpoint(saved.checkpoint) if saved else empty_checkpoint()
        checkpoint_previous_versions = (
            saved.checkpoint["channel_versions"].copy() if saved else {}
        )
        step = saved.metadata.get("step", -1) if saved else -1
        # merge configurable fields with previous checkpoint config
        checkpoint_config = {
            **config,
            "configurable": {
                **config["configurable"],
                # TODO: add proper support for updating nested subgraph state
                "checkpoint_ns": "",
            },
        }
        if saved:
            checkpoint_config = {
                "configurable": {
                    **config.get("configurable", {}),
                    **saved.config["configurable"],
                }
            }
        # find last node that updated the state, if not provided
        if values is None and as_node is None:
            return await self.checkpointer.aput(
                checkpoint_config,
                create_checkpoint(checkpoint, None, step),
                {
                    "source": "update",
                    "step": step + 1,
                    "writes": {},
                },
                {},
            )
        elif as_node is None and not saved:
            if (
                isinstance(self.input_channels, str)
                and self.input_channels in self.nodes
            ):
                as_node = self.input_channels
        elif as_node is None:
            last_seen_by_node = sorted(
                (v, n)
                for n, seen in checkpoint["versions_seen"].items()
                for v in seen.values()
            )
            # if two nodes updated the state at the same time, it's ambiguous
            if last_seen_by_node:
                if len(last_seen_by_node) == 1:
                    as_node = last_seen_by_node[0][1]
                elif last_seen_by_node[-1][0] != last_seen_by_node[-2][0]:
                    as_node = last_seen_by_node[-1][1]
        if as_node is None:
            raise InvalidUpdateError("Ambiguous update, specify as_node")
        if as_node not in self.nodes:
            raise InvalidUpdateError(f"Node {as_node} does not exist")
        # update channels, acting as the chosen node
        async with AsyncChannelsManager(self.channels, checkpoint, config) as (
            channels,
            _,
        ):
            # create task to run all writers of the chosen node
            writers = self.nodes[as_node].get_writers()
            if not writers:
                raise InvalidUpdateError(f"Node {as_node} has no writers")
            task = PregelExecutableTask(
                as_node,
                values,
                RunnableSequence(*writers) if len(writers) > 1 else writers[0],
                deque(),
                None,
                [INTERRUPT],
                None,
                str(uuid5(UUID(checkpoint["id"]), INTERRUPT)),
            )
            # execute task
            await task.proc.ainvoke(
                task.input,
                patch_config(
                    config,
                    run_name=self.name + "UpdateState",
                    configurable={
                        # deque.extend is thread-safe
                        CONFIG_KEY_SEND: task.writes.extend,
                        CONFIG_KEY_READ: partial(
                            local_read, checkpoint, channels, task, config
                        ),
                    },
                ),
            )
            # apply to checkpoint and save
            assert not apply_writes(
                checkpoint, channels, [task], self.checkpointer.get_next_version
            ), "Can't write to SharedValues from update_state"
            checkpoint = create_checkpoint(checkpoint, channels, step + 1)
            return await self.checkpointer.aput(
                checkpoint_config,
                checkpoint,
                {
                    "source": "update",
                    "step": step + 1,
                    "writes": {as_node: values},
                },
                get_new_channel_versions(
                    checkpoint_previous_versions, checkpoint["channel_versions"]
                ),
            )

    def _defaults(
        self,
        config: Optional[RunnableConfig] = None,
        *,
        stream_mode: Optional[Union[StreamMode, list[StreamMode]]] = None,
        output_keys: Optional[Union[str, Sequence[str]]] = None,
        interrupt_before: Optional[Union[All, Sequence[str]]] = None,
        interrupt_after: Optional[Union[All, Sequence[str]]] = None,
        debug: Optional[bool] = None,
    ) -> tuple[
        bool,
        Sequence[StreamMode],
        Union[str, Sequence[str]],
        Union[str, Sequence[str]],
        Optional[Sequence[str]],
        Optional[Sequence[str]],
        Optional[BaseCheckpointSaver],
    ]:
        debug = debug if debug is not None else self.debug
        if output_keys is None:
            output_keys = self.stream_channels_asis
        else:
            validate_keys(output_keys, self.channels)
        interrupt_before = interrupt_before or self.interrupt_before_nodes
        interrupt_after = interrupt_after or self.interrupt_after_nodes
        stream_mode = stream_mode if stream_mode is not None else self.stream_mode
        if not isinstance(stream_mode, list):
            stream_mode = [stream_mode]
        if config and config.get("configurable", {}).get(CONFIG_KEY_READ) is not None:
            # if being called as a node in another graph, always use values mode
            stream_mode = ["values"]
        if (
            config is not None
            and config.get("configurable", {}).get(CONFIG_KEY_CHECKPOINTER)
            and (interrupt_after or interrupt_before or _has_nested_interrupts(self))
        ):
            checkpointer: Optional[BaseCheckpointSaver] = config["configurable"][
                CONFIG_KEY_CHECKPOINTER
            ]
        else:
            checkpointer = self.checkpointer
        return (
            debug,
            stream_mode,
            output_keys,
            interrupt_before,
            interrupt_after,
            checkpointer,
        )

    def stream(
        self,
        input: Union[dict[str, Any], Any],
        config: Optional[RunnableConfig] = None,
        *,
        stream_mode: Optional[Union[StreamMode, list[StreamMode]]] = None,
        output_keys: Optional[Union[str, Sequence[str]]] = None,
        interrupt_before: Optional[Union[All, Sequence[str]]] = None,
        interrupt_after: Optional[Union[All, Sequence[str]]] = None,
        debug: Optional[bool] = None,
    ) -> Iterator[Union[dict[str, Any], Any]]:
        """Stream graph steps for a single input.

        Args:
            input: The input to the graph.
            config: The configuration to use for the run.
            stream_mode: The mode to stream output, defaults to self.stream_mode.
                Options are 'values', 'updates', and 'debug'.
                values: Emit the current values of the state for each step.
                updates: Emit only the updates to the state for each step.
                    Output is a dict with the node name as key and the updated values as value.
                debug: Emit debug events for each step.
            output_keys: The keys to stream, defaults to all non-context channels.
            interrupt_before: Nodes to interrupt before, defaults to all nodes in the graph.
            interrupt_after: Nodes to interrupt after, defaults to all nodes in the graph.
            debug: Whether to print debug information during execution, defaults to False.

        Yields:
            The output of each step in the graph. The output shape depends on the stream_mode.

        Examples:
            Using different stream modes with a graph:
            ```pycon
            >>> import operator
            >>> from typing_extensions import Annotated, TypedDict
            >>> from langgraph.graph import StateGraph
            >>> from langgraph.constants import START
            ...
            >>> class State(TypedDict):
            ...     alist: Annotated[list, operator.add]
            ...     another_list: Annotated[list, operator.add]
            ...
            >>> builder = StateGraph(State)
            >>> builder.add_node("a", lambda _state: {"another_list": ["hi"]})
            >>> builder.add_node("b", lambda _state: {"alist": ["there"]})
            >>> builder.add_edge("a", "b")
            >>> builder.add_edge(START, "a")
            >>> graph = builder.compile()
            ```
            With stream_mode="values":

            ```pycon
            >>> for event in graph.stream({"alist": ['Ex for stream_mode="values"']}, stream_mode="values"):
            ...     print(event)
            {'alist': ['Ex for stream_mode="values"'], 'another_list': []}
            {'alist': ['Ex for stream_mode="values"'], 'another_list': ['hi']}
            {'alist': ['Ex for stream_mode="values"', 'there'], 'another_list': ['hi']}
            ```
            With stream_mode="updates":

            ```pycon
            >>> for event in graph.stream({"alist": ['Ex for stream_mode="updates"']}, stream_mode="updates"):
            ...     print(event)
            {'a': {'another_list': ['hi']}}
            {'b': {'alist': ['there']}}
            ```
            With stream_mode="debug":

            ```pycon
            >>> for event in graph.stream({"alist": ['Ex for stream_mode="debug"']}, stream_mode="debug"):
            ...     print(event)
            {'type': 'task', 'timestamp': '2024-06-23T...+00:00', 'step': 1, 'payload': {'id': '...', 'name': 'a', 'input': {'alist': ['Ex for stream_mode="debug"'], 'another_list': []}, 'triggers': ['start:a']}}
            {'type': 'task_result', 'timestamp': '2024-06-23T...+00:00', 'step': 1, 'payload': {'id': '...', 'name': 'a', 'result': [('another_list', ['hi'])]}}
            {'type': 'task', 'timestamp': '2024-06-23T...+00:00', 'step': 2, 'payload': {'id': '...', 'name': 'b', 'input': {'alist': ['Ex for stream_mode="debug"'], 'another_list': ['hi']}, 'triggers': ['a']}}
            {'type': 'task_result', 'timestamp': '2024-06-23T...+00:00', 'step': 2, 'payload': {'id': '...', 'name': 'b', 'result': [('alist', ['there'])]}}
            ```
        """
        config = ensure_config(config)
        callback_manager = get_callback_manager_for_config(config)
        run_manager = callback_manager.on_chain_start(
            dumpd(self),
            input,
            name=config.get("run_name", self.get_name()),
            run_id=config.get("run_id"),
        )
        try:
            if config["recursion_limit"] < 1:
                raise ValueError("recursion_limit must be at least 1")
            if self.checkpointer and not config.get("configurable"):
                raise ValueError(
                    f"Checkpointer requires one or more of the following 'configurable' keys: {[s.id for s in self.checkpointer.config_specs]}"
                )
            # assign defaults
            (
                debug,
                stream_modes,
                output_keys,
                interrupt_before,
                interrupt_after,
                checkpointer,
            ) = self._defaults(
                config,
                stream_mode=stream_mode,
                output_keys=output_keys,
                interrupt_before=interrupt_before,
                interrupt_after=interrupt_after,
                debug=debug,
            )

            with SyncPregelLoop(
                input,
                config=config,
                store=self.store,
                checkpointer=checkpointer,
                nodes=self.nodes,
                specs=self.channels,
                output_keys=output_keys,
                stream_keys=self.stream_channels_asis,
            ) as loop:
                # Similarly to Bulk Synchronous Parallel / Pregel model
                # computation proceeds in steps, while there are channel updates
                # channel updates from step N are only visible in step N+1
                # channels are guaranteed to be immutable for the duration of the step,
                # with channel updates applied only at the transition between steps
                while loop.tick(
                    input_keys=self.input_channels,
                    interrupt_before=interrupt_before,
                    interrupt_after=interrupt_after,
                    manager=run_manager,
                ):
                    # debug flag
                    if debug:
                        print_step_checkpoint(
                            loop.checkpoint_metadata,
                            loop.channels,
                            self.stream_channels_list,
                        )
                    # emit output
                    while loop.stream:
                        mode, payload = loop.stream.popleft()
                        if mode in stream_modes:
                            if isinstance(stream_mode, list):
                                yield (mode, payload)
                            else:
                                yield payload
                    # debug flag
                    if debug:
                        print_step_tasks(loop.step, loop.tasks)

                    # execute tasks, and wait for one to fail or all to finish.
                    # each task is independent from all other concurrent tasks
                    # yield updates/debug output as each task finishes
                    futures = {
                        loop.submit(
                            run_with_retry,
                            task,
                            self.retry_policy,
                        ): task
                        for task in loop.tasks
                        if not task.writes
                    }
                    all_futures = futures.copy()
                    end_time = (
                        self.step_timeout + time.monotonic()
                        if self.step_timeout
                        else None
                    )
                    if not futures:
                        done, inflight = set(), set()
                    while futures:
                        done, inflight = concurrent.futures.wait(
                            futures,
                            return_when=concurrent.futures.FIRST_COMPLETED,
                            timeout=(
                                max(0, end_time - time.monotonic())
                                if end_time
                                else None
                            ),
                        )
                        if not done:
                            break  # timed out
                        for fut, task in zip(done, [futures.pop(fut) for fut in done]):
                            if exc := _exception(fut):
                                # save error to checkpointer
                                if isinstance(exc, GraphInterrupt):
                                    loop.put_writes(
                                        task.id, [(INTERRUPT, i) for i in exc.args[0]]
                                    )
                                else:
                                    loop.put_writes(task.id, [(ERROR, exc)])

                            else:
                                # save task writes to checkpointer
                                loop.put_writes(task.id, task.writes)
                        else:
                            # remove references to loop vars
                            del fut, task
                        # emit output
                        while loop.stream:
                            mode, payload = loop.stream.popleft()
                            if mode in stream_modes:
                                if isinstance(stream_mode, list):
                                    yield (mode, payload)
                                else:
                                    yield payload
                        if _should_stop_others(done):
                            break

                    # panic on failure or timeout
                    _panic_or_proceed(all_futures, loop.step)
                    # don't keep futures around in memory longer than needed
                    del done, inflight, futures
                    # debug flag
                    if debug:
                        print_step_writes(
                            loop.step,
                            [w for t in loop.tasks for w in t.writes],
                            self.stream_channels_list,
                        )
            # emit output
            while loop.stream:
                mode, payload = loop.stream.popleft()
                if mode in stream_modes:
                    if isinstance(stream_mode, list):
                        yield (mode, payload)
                    else:
                        yield payload
            # handle exit
            if loop.status == "out_of_steps":
                raise GraphRecursionError(
                    f"Recursion limit of {config['recursion_limit']} reached "
                    "without hitting a stop condition. You can increase the "
                    "limit by setting the `recursion_limit` config key."
                )
            # set final channel values as run output
            run_manager.on_chain_end(loop.output)
        except BaseException as e:
            run_manager.on_chain_error(e)
            raise

    async def astream(
        self,
        input: Union[dict[str, Any], Any],
        config: Optional[RunnableConfig] = None,
        *,
        stream_mode: Optional[Union[StreamMode, list[StreamMode]]] = None,
        output_keys: Optional[Union[str, Sequence[str]]] = None,
        interrupt_before: Optional[Union[All, Sequence[str]]] = None,
        interrupt_after: Optional[Union[All, Sequence[str]]] = None,
        debug: Optional[bool] = None,
    ) -> AsyncIterator[Union[dict[str, Any], Any]]:
        """Stream graph steps for a single input.

        Args:
            input: The input to the graph.
            config: The configuration to use for the run.
            stream_mode: The mode to stream output, defaults to self.stream_mode.
                Options are 'values', 'updates', and 'debug'.
                values: Emit the current values of the state for each step.
                updates: Emit only the updates to the state for each step.
                    Output is a dict with the node name as key and the updated values as value.
                debug: Emit debug events for each step.
            output_keys: The keys to stream, defaults to all non-context channels.
            interrupt_before: Nodes to interrupt before, defaults to all nodes in the graph.
            interrupt_after: Nodes to interrupt after, defaults to all nodes in the graph.
            debug: Whether to print debug information during execution, defaults to False.

        Yields:
            The output of each step in the graph. The output shape depends on the stream_mode.

        Examples:
            Using different stream modes with a graph:
            ```pycon
            >>> import operator
            >>> from typing_extensions import Annotated, TypedDict
            >>> from langgraph.graph import StateGraph
            >>> from langgraph.constants import START
            ...
            >>> class State(TypedDict):
            ...     alist: Annotated[list, operator.add]
            ...     another_list: Annotated[list, operator.add]
            ...
            >>> builder = StateGraph(State)
            >>> builder.add_node("a", lambda _state: {"another_list": ["hi"]})
            >>> builder.add_node("b", lambda _state: {"alist": ["there"]})
            >>> builder.add_edge("a", "b")
            >>> builder.add_edge(START, "a")
            >>> graph = builder.compile()
            ```
            With stream_mode="values":

            ```pycon
            >>> async for event in graph.astream({"alist": ['Ex for stream_mode="values"']}, stream_mode="values"):
            ...     print(event)
            {'alist': ['Ex for stream_mode="values"'], 'another_list': []}
            {'alist': ['Ex for stream_mode="values"'], 'another_list': ['hi']}
            {'alist': ['Ex for stream_mode="values"', 'there'], 'another_list': ['hi']}
            ```
            With stream_mode="updates":

            ```pycon
            >>> async for event in graph.astream({"alist": ['Ex for stream_mode="updates"']}, stream_mode="updates"):
            ...     print(event)
            {'a': {'another_list': ['hi']}}
            {'b': {'alist': ['there']}}
            ```
            With stream_mode="debug":

            ```pycon
            >>> async for event in graph.astream({"alist": ['Ex for stream_mode="debug"']}, stream_mode="debug"):
            ...     print(event)
            {'type': 'task', 'timestamp': '2024-06-23T...+00:00', 'step': 1, 'payload': {'id': '...', 'name': 'a', 'input': {'alist': ['Ex for stream_mode="debug"'], 'another_list': []}, 'triggers': ['start:a']}}
            {'type': 'task_result', 'timestamp': '2024-06-23T...+00:00', 'step': 1, 'payload': {'id': '...', 'name': 'a', 'result': [('another_list', ['hi'])]}}
            {'type': 'task', 'timestamp': '2024-06-23T...+00:00', 'step': 2, 'payload': {'id': '...', 'name': 'b', 'input': {'alist': ['Ex for stream_mode="debug"'], 'another_list': ['hi']}, 'triggers': ['a']}}
            {'type': 'task_result', 'timestamp': '2024-06-23T...+00:00', 'step': 2, 'payload': {'id': '...', 'name': 'b', 'result': [('alist', ['there'])]}}
            ```
        """
        config = ensure_config(config)
        callback_manager = get_async_callback_manager_for_config(config)
        run_manager = await callback_manager.on_chain_start(
            dumpd(self),
            input,
            name=config.get("run_name", self.get_name()),
            run_id=config.get("run_id"),
        )
        # if running from astream_log() run each proc with streaming
        do_stream = next(
            (
                h
                for h in run_manager.handlers
                if isinstance(h, _StreamingCallbackHandler)
            ),
            None,
        )
        try:
            if config["recursion_limit"] < 1:
                raise ValueError("recursion_limit must be at least 1")
            if self.checkpointer and not config.get("configurable"):
                raise ValueError(
                    f"Checkpointer requires one or more of the following 'configurable' keys: {[s.id for s in self.checkpointer.config_specs]}"
                )
            # assign defaults
            (
                debug,
                stream_modes,
                output_keys,
                interrupt_before,
                interrupt_after,
                checkpointer,
            ) = self._defaults(
                config,
                stream_mode=stream_mode,
                output_keys=output_keys,
                interrupt_before=interrupt_before,
                interrupt_after=interrupt_after,
                debug=debug,
            )
            async with AsyncPregelLoop(
                input,
                config=config,
                store=self.store,
                checkpointer=checkpointer,
                nodes=self.nodes,
                specs=self.channels,
                output_keys=output_keys,
                stream_keys=self.stream_channels_asis,
            ) as loop:
                aioloop = asyncio.get_event_loop()
                # Similarly to Bulk Synchronous Parallel / Pregel model
                # computation proceeds in steps, while there are channel updates
                # channel updates from step N are only visible in step N+1
                # channels are guaranteed to be immutable for the duration of the step,
                # with channel updates applied only at the transition between steps
                while loop.tick(
                    input_keys=self.input_channels,
                    interrupt_before=interrupt_before,
                    interrupt_after=interrupt_after,
                    manager=run_manager,
                ):
                    # debug flag
                    if debug:
                        print_step_checkpoint(
                            loop.checkpoint_metadata,
                            loop.channels,
                            self.stream_channels_list,
                        )
                    # emit output
                    while loop.stream:
                        mode, payload = loop.stream.popleft()
                        if mode in stream_modes:
                            if isinstance(stream_mode, list):
                                yield (mode, payload)
                            else:
                                yield payload
                    # debug flag
                    if debug:
                        print_step_tasks(loop.step, loop.tasks)

                    # execute tasks, and wait for one to fail or all to finish.
                    # each task is independent from all other concurrent tasks
                    # yield updates/debug output as each task finishes
                    futures = {
                        loop.submit(
                            arun_with_retry,
                            task,
                            self.retry_policy,
                            stream=do_stream,
                            __name__=task.name,
                            __cancel_on_exit__=True,
                        ): task
                        for task in loop.tasks
                        if not task.writes
                    }
                    all_futures = futures.copy()
                    end_time = (
                        self.step_timeout + aioloop.time()
                        if self.step_timeout
                        else None
                    )
                    if not futures:
                        done, inflight = set(), set()
                    while futures:
                        done, inflight = await asyncio.wait(
                            futures,
                            return_when=asyncio.FIRST_COMPLETED,
                            timeout=(
                                max(0, end_time - aioloop.time()) if end_time else None
                            ),
                        )
                        if not done:
                            break  # timed out

                        for fut, task in zip(done, [futures.pop(fut) for fut in done]):
                            if exc := _exception(fut):
                                # save error to checkpointer
                                if isinstance(exc, GraphInterrupt):
                                    loop.put_writes(
                                        task.id, [(INTERRUPT, i) for i in exc.args[0]]
                                    )
                                else:
                                    loop.put_writes(task.id, [(ERROR, exc)])

                            else:
                                # save task writes to checkpointer
                                loop.put_writes(task.id, task.writes)
                        else:
                            # remove references to loop vars
                            del fut, task
                        # emit output
                        while loop.stream:
                            mode, payload = loop.stream.popleft()
                            if mode in stream_modes:
                                if isinstance(stream_mode, list):
                                    yield (mode, payload)
                                else:
                                    yield payload
                        if _should_stop_others(done):
                            break

                    # panic on failure or timeout
                    _panic_or_proceed(all_futures, loop.step, asyncio.TimeoutError)
                    # don't keep futures around in memory longer than needed
                    del done, inflight, futures
                    # debug flag
                    if debug:
                        print_step_writes(
                            loop.step,
                            [w for t in loop.tasks for w in t.writes],
                            self.stream_channels_list,
                        )
            # emit output
            while loop.stream:
                mode, payload = loop.stream.popleft()
                if mode in stream_modes:
                    if isinstance(stream_mode, list):
                        yield (mode, payload)
                    else:
                        yield payload
            # handle exit
            if loop.status == "out_of_steps":
                raise GraphRecursionError(
                    f"Recursion limit of {config['recursion_limit']} reached "
                    "without hitting a stop condition. You can increase the "
                    "limit by setting the `recursion_limit` config key."
                )
            # set final channel values as run output
            await run_manager.on_chain_end(loop.output)
        except BaseException as e:
            await asyncio.shield(run_manager.on_chain_error(e))
            raise

    def invoke(
        self,
        input: Union[dict[str, Any], Any],
        config: Optional[RunnableConfig] = None,
        *,
        stream_mode: StreamMode = "values",
        output_keys: Optional[Union[str, Sequence[str]]] = None,
        interrupt_before: Optional[Union[All, Sequence[str]]] = None,
        interrupt_after: Optional[Union[All, Sequence[str]]] = None,
        debug: Optional[bool] = None,
        **kwargs: Any,
    ) -> Union[dict[str, Any], Any]:
        """Run the graph with a single input and config.

        Args:
            input: The input data for the graph. It can be a dictionary or any other type.
            config: Optional. The configuration for the graph run.
            stream_mode: Optional[str]. The stream mode for the graph run. Default is "values".
            output_keys: Optional. The output keys to retrieve from the graph run.
            interrupt_before: Optional. The nodes to interrupt the graph run before.
            interrupt_after: Optional. The nodes to interrupt the graph run after.
            debug: Optional. Enable debug mode for the graph run.
            **kwargs: Additional keyword arguments to pass to the graph run.

        Returns:
            The output of the graph run. If stream_mode is "values", it returns the latest output.
            If stream_mode is not "values", it returns a list of output chunks.
        """
        output_keys = output_keys if output_keys is not None else self.output_channels
        if stream_mode == "values":
            latest: Union[dict[str, Any], Any] = None
        else:
            chunks = []
        for chunk in self.stream(
            input,
            config,
            stream_mode=stream_mode,
            output_keys=output_keys,
            interrupt_before=interrupt_before,
            interrupt_after=interrupt_after,
            debug=debug,
            **kwargs,
        ):
            if stream_mode == "values":
                latest = chunk
            else:
                chunks.append(chunk)
        if stream_mode == "values":
            return latest
        else:
            return chunks

    async def ainvoke(
        self,
        input: Union[dict[str, Any], Any],
        config: Optional[RunnableConfig] = None,
        *,
        stream_mode: StreamMode = "values",
        output_keys: Optional[Union[str, Sequence[str]]] = None,
        interrupt_before: Optional[Union[All, Sequence[str]]] = None,
        interrupt_after: Optional[Union[All, Sequence[str]]] = None,
        debug: Optional[bool] = None,
        **kwargs: Any,
    ) -> Union[dict[str, Any], Any]:
        """Asynchronously invoke the graph on a single input.

        Args:
            input: The input data for the computation. It can be a dictionary or any other type.
            config: Optional. The configuration for the computation.
            stream_mode: Optional. The stream mode for the computation. Default is "values".
            output_keys: Optional. The output keys to include in the result. Default is None.
            interrupt_before: Optional. The nodes to interrupt before. Default is None.
            interrupt_after: Optional. The nodes to interrupt after. Default is None.
            debug: Optional. Whether to enable debug mode. Default is None.
            **kwargs: Additional keyword arguments.

        Returns:
            The result of the computation. If stream_mode is "values", it returns the latest value.
            If stream_mode is "chunks", it returns a list of chunks.
        """

        output_keys = output_keys if output_keys is not None else self.output_channels
        if stream_mode == "values":
            latest: Union[dict[str, Any], Any] = None
        else:
            chunks = []
        async for chunk in self.astream(
            input,
            config,
            stream_mode=stream_mode,
            output_keys=output_keys,
            interrupt_before=interrupt_before,
            interrupt_after=interrupt_after,
            debug=debug,
            **kwargs,
        ):
            if stream_mode == "values":
                latest = chunk
            else:
                chunks.append(chunk)
        if stream_mode == "values":
            return latest
        else:
            return chunks


def _should_stop_others(
    done: Union[set[concurrent.futures.Future[Any]], set[asyncio.Task[Any]]],
) -> bool:
    for fut in done:
        if fut.cancelled():
            return True
        if exc := fut.exception():
            return not isinstance(exc, GraphInterrupt)
    else:
        return False


def _exception(
    fut: Union[concurrent.futures.Future[Any], asyncio.Task[Any]],
) -> Optional[BaseException]:
    if fut.cancelled():
        if isinstance(fut, asyncio.Task):
            return asyncio.CancelledError()
        else:
            return concurrent.futures.CancelledError()
    else:
        return fut.exception()


def _panic_or_proceed(
    futs: Union[set[concurrent.futures.Future[Any]], set[asyncio.Task[Any]]],
    step: int,
    timeout_exc_cls: Type[Exception] = TimeoutError,
) -> None:
    done: set[Union[concurrent.futures.Future[Any], asyncio.Task[Any]]] = set()
    inflight: set[Union[concurrent.futures.Future[Any], asyncio.Task[Any]]] = set()
    for fut in futs:
        if fut.done():
            done.add(fut)
        else:
            inflight.add(fut)
    while done:
        # if any task failed
        if exc := _exception(done.pop()):
            # cancel all pending tasks
            while inflight:
                inflight.pop().cancel()
            # raise the exception
            raise exc

    if inflight:
        # if we got here means we timed out
        while inflight:
            # cancel all pending tasks
            inflight.pop().cancel()
        # raise timeout error
        raise timeout_exc_cls(f"Timed out at step {step}")


def _with_mode(mode: StreamMode, on: bool, iter: Iterator[Any]) -> Iterator[Any]:
    if on:
        for chunk in iter:
            yield (mode, chunk)
    else:
        yield from iter<|MERGE_RESOLUTION|>--- conflicted
+++ resolved
@@ -66,11 +66,8 @@
     CONFIG_KEY_SEND,
     ERROR,
     INTERRUPT,
-<<<<<<< HEAD
     SEND_CHECKPOINT_NAMESPACE_SEPARATOR,
     Interrupt,
-=======
->>>>>>> a261e1a4
 )
 from langgraph.errors import GraphInterrupt, GraphRecursionError, InvalidUpdateError
 from langgraph.managed.base import ManagedValueSpec
@@ -492,22 +489,13 @@
 
         if not checkpoint_ns_to_state_snapshots:
             return StateSnapshot(
-<<<<<<< HEAD
                 values={},
                 next=(),
                 config=config,
                 metadata=None,
                 created_at=None,
+                parent_config=None,
                 tasks=(),
-=======
-                read_channels(channels, self.stream_channels_asis),
-                tuple(t.name for t in next_tasks),
-                saved.config if saved else config,
-                saved.metadata if saved else None,
-                saved.checkpoint["ts"] if saved else None,
-                saved.parent_config if saved else None,
-                tasks_w_writes(next_tasks, saved.pending_writes if saved else None),
->>>>>>> a261e1a4
             )
 
         state_snapshot = _assemble_state_snapshot_hierarchy(
@@ -577,22 +565,13 @@
 
         if not checkpoint_ns_to_state_snapshots:
             return StateSnapshot(
-<<<<<<< HEAD
                 values={},
                 next=(),
                 config=config,
                 metadata=None,
                 created_at=None,
+                parent_config=None,
                 tasks=(),
-=======
-                read_channels(channels, self.stream_channels_asis),
-                tuple(t.name for t in next_tasks),
-                saved.config if saved else config,
-                saved.metadata if saved else None,
-                saved.checkpoint["ts"] if saved else None,
-                saved.parent_config if saved else None,
-                tasks_w_writes(next_tasks, saved.pending_writes if saved else None),
->>>>>>> a261e1a4
             )
 
         state_snapshot = _assemble_state_snapshot_hierarchy(
